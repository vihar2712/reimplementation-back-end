--- conflicted
+++ resolved
@@ -10,11 +10,7 @@
 #
 # It's strongly recommended that you check this file into your version control system.
 
-<<<<<<< HEAD
-ActiveRecord::Schema[8.0].define(version: 2025_04_20_211031) do
-=======
 ActiveRecord::Schema[8.0].define(version: 2025_04_27_014225) do
->>>>>>> 7c6fe393
   create_table "account_requests", charset: "utf8mb4", collation: "utf8mb4_0900_ai_ci", force: :cascade do |t|
     t.string "username"
     t.string "full_name"
@@ -256,14 +252,9 @@
     t.boolean "can_take_quiz"
     t.boolean "can_mentor"
     t.string "authorization"
-<<<<<<< HEAD
     t.bigint "course_id"
     t.index ["assignment_id"], name: "index_participants_on_assignment_id"
     t.index ["course_id"], name: "index_participants_on_course_id"
-=======
-    t.integer "parent_id", null: false
-    t.string "type", null: false
->>>>>>> 7c6fe393
     t.index ["join_team_request_id"], name: "index_participants_on_join_team_request_id"
     t.index ["team_id"], name: "index_participants_on_team_id"
     t.index ["user_id"], name: "fk_participant_users"
@@ -391,7 +382,6 @@
   create_table "teams", charset: "utf8mb4", collation: "utf8mb4_0900_ai_ci", force: :cascade do |t|
     t.datetime "created_at", null: false
     t.datetime "updated_at", null: false
-<<<<<<< HEAD
     t.bigint "assignment_id"
     t.bigint "course_id"
     t.string "name"
@@ -407,10 +397,6 @@
     t.integer "pair_programming_request", limit: 1
     t.index ["assignment_id"], name: "index_teams_on_assignment_id"
     t.index ["course_id"], name: "index_teams_on_course_id"
-=======
-    t.integer "parent_id", null: false
-    t.string "type", null: false
->>>>>>> 7c6fe393
   end
 
   create_table "teams_participants", charset: "utf8mb4", collation: "utf8mb4_0900_ai_ci", force: :cascade do |t|
@@ -419,15 +405,8 @@
     t.datetime "created_at", null: false
     t.datetime "updated_at", null: false
     t.bigint "participant_id", null: false
-<<<<<<< HEAD
     t.index ["participant_id"], name: "index_teams_participants_on_participant_id"
     t.index ["team_id"], name: "index_teams_participants_on_team_id"
-=======
-    t.integer "user_id", null: false
-    t.index ["participant_id"], name: "index_teams_participants_on_participant_id"
-    t.index ["team_id"], name: "index_teams_participants_on_team_id"
-    t.index ["user_id"], name: "index_teams_participants_on_user_id"
->>>>>>> 7c6fe393
   end
 
   create_table "teams_users", charset: "utf8mb4", collation: "utf8mb4_0900_ai_ci", force: :cascade do |t|
@@ -485,11 +464,8 @@
   add_foreign_key "courses", "institutions"
   add_foreign_key "courses", "users", column: "instructor_id"
   add_foreign_key "items", "questionnaires"
-<<<<<<< HEAD
   add_foreign_key "participants", "assignments"
   add_foreign_key "participants", "courses"
-=======
->>>>>>> 7c6fe393
   add_foreign_key "participants", "join_team_requests"
   add_foreign_key "participants", "teams"
   add_foreign_key "participants", "users"
@@ -500,11 +476,8 @@
   add_foreign_key "signed_up_teams", "teams"
   add_foreign_key "ta_mappings", "courses"
   add_foreign_key "ta_mappings", "users"
-<<<<<<< HEAD
   add_foreign_key "teams", "assignments"
   add_foreign_key "teams", "courses"
-=======
->>>>>>> 7c6fe393
   add_foreign_key "teams_participants", "participants"
   add_foreign_key "teams_participants", "teams"
   add_foreign_key "teams_users", "teams"
