--- conflicted
+++ resolved
@@ -219,18 +219,11 @@
   # Helper method to determine staggered_and_no_topic for the assignment
   def get_staggered_and_no_topic(assignment)
     topic_id = SignedUpTeam
-<<<<<<< HEAD
                  .joins(team: { participants: :user })
                  .where(users: { id: current_user.id }, team_id: Team.where(assignment_id: assignment.id).pluck(:id))
                  .pluck(:sign_up_topic_id)
                  .first
-=======
-               .joins(team: :teams_users)
-               .where(teams_users: { user_id: current_user.id, team_id: Team.where(parent_id: assignment.id).pluck(:id) })
-               .pluck(:sign_up_topic_id)
-               .first
->>>>>>> 7c6fe393
-
+    
     assignment.staggered_and_no_topic?(topic_id)
   end
 end