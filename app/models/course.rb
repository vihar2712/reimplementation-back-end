class Course < ApplicationRecord
  belongs_to :instructor, class_name: 'User', foreign_key: 'instructor_id'
  belongs_to :institution, foreign_key: 'institution_id'
  validates :name, presence: true
  validates :directory_path, presence: true
<<<<<<< HEAD
  has_many :course_participants, class_name: 'CourseParticipant', foreign_key: 'course_id', dependent: :destroy
  has_many :users, through: :course_participants, inverse_of: :course
  has_many :ta_mappings, dependent: :destroy
  has_many :tas, through: :ta_mappings, source: :ta
  has_many :teams, dependent: :destroy
=======
  has_many :participants, class_name: 'CourseParticipant', foreign_key: 'parent_id', dependent: :destroy, inverse_of: :course
  has_many :users, through: :course_participants, inverse_of: :course
  has_many :ta_mappings, dependent: :destroy
  has_many :tas, through: :ta_mappings, source: :ta
  has_many :teams, class_name: 'CourseTeam', foreign_key: 'parent_id', dependent: :destroy, inverse_of: :course
>>>>>>> 7c6fe393

  # Returns the submission directory for the course
  def path
    raise 'Path can not be created as the course must be associated with an instructor.' if instructor_id.nil?
    Rails.root + '/' + Institution.find(institution_id).name.gsub(" ", "") + '/' + User.find(instructor_id).name.gsub(" ", "") + '/' + directory_path + '/'
  end

  # Add a Teaching Assistant to the course
  def add_ta(user)
    if user.nil?
      return { success: false, message: "The user with id #{user.id} does not exist" }
    elsif TaMapping.exists?(user_id: user.id, course_id: id)
      return { success: false, message: "The user with id #{user.id} is already a TA for this course." }
    else
      ta_mapping = TaMapping.create(user_id: user.id, course_id: id)
      ta_role = Role.find_by(name: 'Teaching Assistant')
      user.update(role: ta_role) if ta_role
      if ta_mapping.save
        return { success: true, data: ta_mapping.slice(:course_id, :user_id) }
      else
        return { success: false, message: ta_mapping.errors }
      end
    end
  end

  # Removes Teaching Assistant from the course
  def remove_ta(user_id)
    ta_mapping = ta_mappings.find_by(user_id: user_id, course_id: :id)
    return { success: false, message: "No TA mapping found for the specified course and TA" } if ta_mapping.nil?
    ta = User.find(ta_mapping.user_id)
    ta_count = TaMapping.where(user_id: user_id).size - 1
    if ta_count.zero?
      ta.update(role: Role::STUDENT)
    end
    ta_mapping.destroy
    { success: true, ta_name: ta.name }
  end

  # Creates a copy of the course
  def copy_course
    new_course = dup
    new_course.directory_path += '_copy'
    new_course.name += '_copy'
    new_course.save
  end
end<|MERGE_RESOLUTION|>--- conflicted
+++ resolved
@@ -3,19 +3,11 @@
   belongs_to :institution, foreign_key: 'institution_id'
   validates :name, presence: true
   validates :directory_path, presence: true
-<<<<<<< HEAD
   has_many :course_participants, class_name: 'CourseParticipant', foreign_key: 'course_id', dependent: :destroy
   has_many :users, through: :course_participants, inverse_of: :course
   has_many :ta_mappings, dependent: :destroy
   has_many :tas, through: :ta_mappings, source: :ta
   has_many :teams, dependent: :destroy
-=======
-  has_many :participants, class_name: 'CourseParticipant', foreign_key: 'parent_id', dependent: :destroy, inverse_of: :course
-  has_many :users, through: :course_participants, inverse_of: :course
-  has_many :ta_mappings, dependent: :destroy
-  has_many :tas, through: :ta_mappings, source: :ta
-  has_many :teams, class_name: 'CourseTeam', foreign_key: 'parent_id', dependent: :destroy, inverse_of: :course
->>>>>>> 7c6fe393
 
   # Returns the submission directory for the course
   def path
