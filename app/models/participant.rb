class Participant < ApplicationRecord
  # Associations
  belongs_to :user
<<<<<<< HEAD
  belongs_to :assignment, foreign_key: 'assignment_id', optional: true, inverse_of: false
  belongs_to :course, foreign_key: 'course_id', optional: true, inverse_of: false
  has_many   :join_team_requests, dependent: :destroy
  belongs_to :team, optional: true

  has_many :response_maps,
           class_name: 'ResponseMap',
           foreign_key: 'reviewer_id',
           dependent: :destroy,
           inverse_of: false

  # delegate :course, to: :assignment, allow_nil: true

  # Validations
  validates :user_id, presence: true
  # Validation: require either assignment_id or course_id
  validate :parent_absent?

  # Returns the full name of the associated user
  def name
    user.full_name
  end

  # Returns all responses submitted by this participant
  def responses
    response_maps.includes(:response).map(&:response)
  end

  # Returns the username of the associated user
  def username
    user.name
  end

  # Deletes the participant if no associations exist, or forces deletion if specifiedd
  def delete(force = nil)
    maps = ResponseMap.where('reviewee_id = ? or reviewer_id = ?', id, id)

    raise 'Associations exist for this participant.' unless force || (maps.blank? && team.nil?)

    force_delete(maps)
  end

  # Forcefully deletes response maps and the participant's team if necessary
  def force_delete(maps)
    maps && maps.each(&:destroy)
    if team && (team.teams_users.length == 1)
      team.delete
    elsif team
      team.teams_users.each { |teams_user| teams_user.destroy if teams_user.user_id == id }
    end
    destroy
  end

  # Determines the role of the participant based on their permissions
  def task_role
    task = 'participant'
    task = 'mentor'    if can_mentor
    task = 'reader'    if !can_submit && can_review   && can_take_quiz
    task = 'submitter' if  can_submit && !can_review  && !can_take_quiz
    task = 'reviewer'  if !can_submit && can_review   && !can_take_quiz
    task
  end

  # Exports participant data to a CSV file based on selected options
  def self.export(csv, parent_id, options)
    where(assignment_id: parent_id).find_each do |part|
      tcsv = []
      user = part.user
      tcsv.push(user.name, user.full_name, user.email) if options['personal_details'] == 'true'
      tcsv.push(user.role.name) if options['role'] == 'true'
      tcsv.push(user.institution.name) if options['parent'] == 'true'
      tcsv.push(user.email_on_submission, user.email_on_review, user.email_on_review_of_review) if options['email_options'] == 'true'
      tcsv.push(part.handle) if options['handle'] == 'true'
      csv << tcsv
    end
  end

  # Returns the list of exportable fields based on selected options
  def self.export_fields(options)
    fields = []
    fields += ['name', 'full name', 'email'] if options['personal_details'] == 'true'
    fields << 'role' if options['role'] == 'true'
    fields << 'parent' if options['parent'] == 'true'
    fields += ['email on submission', 'email on review', 'email on metareview'] if options['email_options'] == 'true'
    fields << 'handle' if options['handle'] == 'true'
    fields
  end


  private
=======
  has_many   :join_team_requests, dependent: :destroy
  belongs_to :team, optional: true
  belongs_to :assignment, class_name: 'Assignment', foreign_key: 'parent_id', optional: true, inverse_of: :participants
  belongs_to :course, class_name: 'Course', foreign_key: 'parent_id', optional: true, inverse_of: :participants

  # Validations
  validates :user_id, presence: true
  validates :parent_id, presence: true
  validates :type, presence: true, inclusion: { in: %w[AssignmentParticipant CourseParticipant], message: "must be either 'AssignmentParticipant' or 'CourseParticipant'" }
>>>>>>> 7c6fe393

  # Validates that either an assignment or course is present, but not both
  def parent_absent?
    if assignment.blank? && course.blank?
      errors.add(:base, "Either assignment or course must be present")
    elsif assignment.present? && course.present?
      errors.add(:base, "A Participant cannot be both an AssignmentParticipant and a CourseParticipant.")
    end
  end



end<|MERGE_RESOLUTION|>--- conflicted
+++ resolved
@@ -1,7 +1,6 @@
 class Participant < ApplicationRecord
   # Associations
   belongs_to :user
-<<<<<<< HEAD
   belongs_to :assignment, foreign_key: 'assignment_id', optional: true, inverse_of: false
   belongs_to :course, foreign_key: 'course_id', optional: true, inverse_of: false
   has_many   :join_team_requests, dependent: :destroy
@@ -92,17 +91,6 @@
 
 
   private
-=======
-  has_many   :join_team_requests, dependent: :destroy
-  belongs_to :team, optional: true
-  belongs_to :assignment, class_name: 'Assignment', foreign_key: 'parent_id', optional: true, inverse_of: :participants
-  belongs_to :course, class_name: 'Course', foreign_key: 'parent_id', optional: true, inverse_of: :participants
-
-  # Validations
-  validates :user_id, presence: true
-  validates :parent_id, presence: true
-  validates :type, presence: true, inclusion: { in: %w[AssignmentParticipant CourseParticipant], message: "must be either 'AssignmentParticipant' or 'CourseParticipant'" }
->>>>>>> 7c6fe393
 
   # Validates that either an assignment or course is present, but not both
   def parent_absent?
@@ -112,7 +100,4 @@
       errors.add(:base, "A Participant cannot be both an AssignmentParticipant and a CourseParticipant.")
     end
   end
-
-
-
 end