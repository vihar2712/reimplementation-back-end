--- conflicted
+++ resolved
@@ -5,7 +5,6 @@
   has_many :join_team_requests, dependent: :destroy
   has_one :team_node, foreign_key: :node_object_id, dependent: :destroy
   has_many :signed_up_teams, dependent: :destroy
-<<<<<<< HEAD
   has_many :bids, dependent: :destroy
   has_many :participants, through: :teams_participants
   belongs_to :assignment, optional: true
@@ -329,90 +328,6 @@
     else
       participant.course_id == course_id &&
         !TeamsParticipant.exists?(participant_id: participant.id)
-=======
-  has_many :teams_users, dependent: :destroy
-  has_many :teams_participants, dependent: :destroy
-  has_many :users, through: :teams_users
-  has_many :participants, through: :teams_participants
-
-  # The team is either an AssignmentTeam or a CourseTeam
-  belongs_to :assignment, class_name: 'Assignment', foreign_key: 'parent_id', optional: true
-  belongs_to :course, class_name: 'Course', foreign_key: 'parent_id', optional: true
-  attr_accessor :max_participants
-  validates :parent_id, presence: true
-  validates :type, presence: true, inclusion: { in: %w[AssignmentTeam CourseTeam], message: "must be 'Assignment' or 'Course'" }
-
-  def full?
-    current_size = participants.count
-
-    # assignment teams use the column max_team_size
-    if is_a?(AssignmentTeam) && assignment&.max_team_size
-      return current_size >= assignment.max_team_size
-    end
-
-    # course teams never fill up by default
-    false
-  end
-
-  # Checks if the given participant is already on any team for the associated assignment or course.
-  def participant_on_team?(participant)
-    # pick the correct “scope” (assignment or course) based on this team’s class
-    scope =
-      if is_a?(AssignmentTeam)
-        assignment
-      elsif is_a?(CourseTeam)
-        course
-      end
-
-    return false unless scope
-
-    # “scope.teams” includes this team itself plus any sibling teams;
-    # check whether any of those teams already has this participant
-    scope.teams.any? { |team| team.participants.include?(participant) }
-  end
-
-  # Adds participant in the team
-  def add_member(participant)
-    # Check if the participant is already added to the team.
-    if participants.exists?(id: participant.id)
-      raise "The participant #{participant.user.name} is already a member of this team"
-    end
-
-    # Return an error hash if the team is at full capacity.
-    return { success: false, error: "Unable to add participant: team is at full capacity." } if full?
-
-    # Create the TeamsParticipant record linking the participant to the team.
-    team_participant = TeamsParticipant.create(
-      participant_id: participant.id,
-      team_id: id,
-      user_id: participant.user_id
-    )
-
-    if team_participant.persisted?
-      { success: true }
-    else
-      { success: false, error: team_participant.errors.to_a.join(', ') }
-    end
-  rescue StandardError => e
-    { success: false, error: e.message }
-  end
-
-  # Determines whether a given participant is eligible to join the team.
-  def can_participant_join_team?(participant)
-    # figure out whether we’re in an Assignment or a Course context
-    scope, participant_type, label =
-      if is_a?(AssignmentTeam)
-        [assignment, AssignmentParticipant, "assignment"]
-      elsif is_a?(CourseTeam)
-        [course, CourseParticipant, "course"]
-      else
-        return { success: false, error: "Team must belong to Assignment or Course" }
-      end
-
-    # Check if the user is already part of any team for this assignment or course
-    if participant_on_team?(participant)
-      return { success: false, error: "This user is already assigned to a team for this #{label}" }
->>>>>>> 7c6fe393
     end
 
     # Check if the user is a registered participant for this assignment or course
